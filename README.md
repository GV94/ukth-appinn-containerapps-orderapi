--- conflicted
+++ resolved
@@ -540,7 +540,7 @@
 
 Here you should see one row with the text "This is a new log message!".
 
-<<<<<<< HEAD
+
 ## Version 6, working with API Management
 
 Now it's time to protect our "httpapi" behind [API Management self hosted gateway (SHGW)](https://docs.microsoft.com/en-us/azure/api-management/self-hosted-gateway-overview). This will be done by: 
@@ -603,9 +603,7 @@
 | order by TimeGenerated desc
 ```
 
-
-=======
-## Deploy version 6
+## Deploy version 7
 Up until now we have allowed anonymous access to the application. Let's protect the Dashboard App web application with Azure AD authentication using the Easy Auth service built into Container Apps. See [Authentication and authorization in Azure Container Apps](https://docs.microsoft.com/en-us/azure/container-apps/authentication) for additional details
 
 Navigate to the Container Dashboard App in [Azure Portal](https://portal.azure.com) and select the Authentication blade.
@@ -630,7 +628,7 @@
 
 The Dashboard App is now configured with Azure AD Authentication.
 
-## Verify version 6
+## Verify version 7
 Get the Dashboard URL from the variable stored in a previous step
 ```
 echo $dashboardURL
@@ -653,7 +651,7 @@
 Accept the consent and you will be redirected to the Dashboard App
 
 ![](/images/easyauth-dashboardapp.png)
->>>>>>> 0ee688d0
+
 
 ### Cleanup
 
