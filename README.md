--- conflicted
+++ resolved
@@ -259,25 +259,12 @@
 ```
 
 ```bash
-<<<<<<< HEAD
-# Let's send some orders.
-curl "https://httpapi.$(az containerapp env show -g $  -g $resourceGroup \
- -n $containerAppEnv --query 'defaultDomain' -o tsv)/Data"
-curl -X POST "https://httpapi.$(az containerapp env show -g $resourceGroup -n $containerAppEnv --query 'defaultDomain' -o tsv)/Data"
-# Check StoreApp Again
-curl "https://storeapp.$(az containerapp env show -g $resourceGroup -n $containerAppEnv --query 'defaultDomain' -o tsv)/store"
-# Follow instructions to install the load generator hey: https://github.com/rakyll/hey. For example, in Ubuntu: sudo apt-get install hey
-# Let's send a bunch of orders and check out the splitting of traffic.
-hey -m POST -n 10 -c 1 "https://httpapi.$(az containerapp env show -g $resourceGroup -n $containerAppEnv --query 'defaultDomain' -o tsv)/Data?message=hello"
-# Let's check the Queue Reader Application Logs
-=======
 curl $storeURL | jq
 ```
 
 Let's check the application logs for the Queue Reader application
 
 ```
->>>>>>> 48e8674a
 ContainerAppConsoleLogs_CL
 | where ContainerAppName_s has "queuereader" and ContainerName_s has "queuereader"
 | where Log_s has "Message"
@@ -305,24 +292,6 @@
     StorageAccount.Name=$storageAccount
 ```
 
-```bash
-<<<<<<< HEAD
-# Let's send a bunch of orders and check out the splitting of traffic.
-hey -m POST -n 10 -c 1 "https://httpapi.$(az containerapp env show -g $resourceGroup -n $containerAppEnv --query 'defaultDomain' -o tsv)/Data?message=testscale"
-# Let's check the number of orders in the queue
-curl "https://httpapi.$(az containerapp env show -g $resourceGroup -n $containerAppEnv --query 'defaultDomain' -o tsv)/Data"
-# Let's check the Queue Reader Application Logs
-=======
-az deployment group create \
-  -g $resourceGroup \
-  --template-file v4_template.json \
-  --parameters @v4_parameters.json \
-  --parameters ContainerApps.Environment.Name=$containerAppEnv \
-    LogAnalytics.Workspace.Name=$logAnalytics \
-    AppInsights.Name=$appInsights \
-    StorageAccount.Name=$storageAccount
-```
-
 First, let's confirm that all of the traffic is now going to the new application
 
 ```bash
@@ -337,33 +306,13 @@
 As before, we can check the application log files in Log Analytics to see what messages are being received
 
 ```
->>>>>>> 48e8674a
 ContainerAppConsoleLogs_CL
 | where ContainerAppName_s has "queuereader" and ContainerName_s has "queuereader"
 | where Log_s has "Message"
 | project TimeGenerated, Log_s
 | order by TimeGenerated desc
-<<<<<<< HEAD
-# Demonstrate Scaling
-# Terminal Setup for Demo
-az containerapp list -g $resourceGroup --query "[].{Name:name,State:provisioningState}" -o table
-while :; do clear; ???; sleep 2; done
-resourceGroup=${name}-rg
-while :; do clear; az containerapp list -g $resourceGroup --query "[].{Name:name,State:provisioningState}" -o table; sleep 5; done
-resourceGroup=${name}-rg
-while :; do clear; az containerapp revision list -g $resourceGroup -n queuereader --query "[].{Revision:name,Replicas:replicas,Active:active,Created:createdTime}" -o table; sleep 5; done
-resourceGroup=${name}-rg
-while :; do clear; az containerapp revision list -g $resourceGroup -n storeapp --query "[].{Revision:name,Replicas:replicas,Active:active,Created:createdTime}" -o table; sleep 5; done
-resourceGroup=${name}-rg
-while :; do clear; az containerapp revision list -g $resourceGroup -n httpapi --query "[].{Revision:name,Replicas:replicas,Active:active,Created:createdTime}" -o table; sleep 5; done
-resourceGroup=${name}-rg
-containerAppEnv=${name}-env
-while :; do clear; curl "https://httpapi.$(az containerapp env show -g $resourceGroup -n $containerAppEnv --query 'defaultDomain' -o tsv)/Data"; sleep 5; done
-# Simulate a Load
-hey -m POST -n 10000 -c 10 "https://httpapi.$(az containerapp env show -g $resourceGroup -n $containerAppEnv --query 'defaultDomain' -o tsv)/Data?message=loadtest"
-=======
->>>>>>> 48e8674a
-```
+```
+
 Now let's see scaling in action. To do this, we will generate a large amount of messages which should cause the applications to scale up to cope with the demand.
 
 To demonstrate this, a script that uses the `tmux` command is provided in the `scripts` folder of this repository. Run the following commands:
