# Hands-on with Container Apps

The purpose of this repo is to help you quickly get hands-on with Container Apps. It is meant to be consumed either through GitHub codespaces or through a local Dev Container. The idea being that everything you need from tooling to runtimes is already included in the Dev Container so it should be as simple as executing a run command.

* **Date:** 13th December 2021
* **Squad:** Cloud Native
* **Duration:** 30 minutes

# Scenario
As a retailer, you want your customers to place online orders, while providing them the best online experience. This includes an API to receive orders that is able to scale out and in based on demand. You want to asyncronously store and process the orders using a queing mechanism that also needs to be auto-scaled. With a microservices architecture, Container Apps offer a simple experience that allows your developers focus on the services, and not infrastructure.

In this sample you will see how to:
1.	Deploy the solution and configuration through IaaC, no need to understand Kubernetes
2.	Ability to troubleshoot using built-in logging capability with Azure Monitor (Log Analytics)
3.	Out of the box Telemetry with Dapr + Azure Monitor (Log Analytics)
4.	Ability to split http traffic when deploying a new version
5.	Ability to configure scaling to meet usage needs

![Image of sample application architecture and how messages flow through queue into store](/images/th-arch.png)


## Pre-requisites

There are two options:

1. [Access to GitHub Codespaces](#getting-started-via-codespaces)
1. [VS Code + Docker Desktop on Local Machine](#getting-started-via-vs-code-and-local-dev-container)

## Getting Started

As this is currently a preview service, you will need to install an Azure CLI extension to work with Container Apps.

Run the following command.

```bash
az extension add \
  --source https://workerappscliextension.blob.core.windows.net/azure-cli-extension/containerapp-0.2.0-py2.py3-none-any.whl
```

We will be using the `hey` load testing tool later on. If you are using Codespaces, the container includes Homebrew, so you can install `hey` like this:

```bash
brew install hey
```

If you are using an environment other than Codespaces, you can find installation instructions for `hey` here - https://github.com/rakyll/hey

## Setup Solution

Let's start by setting some variables that we will use for creating Azure resources in this demo, and a resource group for those resources to reside in.

```bash
# Generate a random name

name=ca-$(cat /dev/urandom | tr -dc '[:lower:]' | fold -w ${1:-5} | head -n 1)

# Set variables for the rest of the demo

resourceGroup=${name}-rg
location=northeurope
containerAppEnv=${name}-env
logAnalytics=${name}-la
appInsights=${name}-ai
storageAccount=$(echo $name | tr -d -)sa
```

Optional -  if using Codespaces or not logged into Azure CLI

```bash
# Login into Azure CLI
az login --use-device-code

# Check you are logged into the right Azure subscription. Inspect the name field
az account show

# In case not the right subscription
az account set -s <subscription-id>

```


```bash

# Create Resource Group
az group create --name $resourceGroup --location $location -o table
```

## Deploy version 1 of the application

We'll deploy the first version of the application to Azure. This typically takes around 3 to 5 minutes to complete.

```bash
az deployment group create \
  -g $resourceGroup \
  --template-file v1_template.json \
  --parameters @v1_parameters.json \
  --parameters ContainerApps.Environment.Name=$containerAppEnv \
    LogAnalytics.Workspace.Name=$logAnalytics \
    AppInsights.Name=$appInsights \
    StorageAccount.Name=$storageAccount
```

Now the application is deployed, let's determine the URL we'll need to use to access it and store that in a variable for convenience

```bash
storeURL=https://storeapp.$(az containerapp env show -g $resourceGroup -n $containerAppEnv --query 'defaultDomain' -o tsv)/store
```

Let's see what happens if we call the URL of the store with curl.

> Alternatively, you can run `echo $storeURL` to get the URL for the application and then open that in a browser.

```bash
curl $storeURL
```

The response you should see is `[]` which means no data was returned. Something's not working, but what?

ContainerApps integrates with Application Insights and Log Analytics. In the Azure Portal, go to the Log Analytics workspace in the resource group we're using for this demo and run the following query to view the logs for the `queuereader` application.

```
ContainerAppConsoleLogs_CL
| where ContainerAppName_s has "queuereader" and ContainerName_s has "queuereader"
| where Log_s has "null"
| project TimeGenerated, ContainerAppName_s, RevisionName_s, ContainerName_s, Log_s
| order by TimeGenerated desc
```

You should see a number of log file entries which will likely all contain the same error. Drill down on one of them to reveal more. You should see something like the following:

![Image of an Azure Log Analytics log entry showing an error from the queuereader application indicating that a config value is missing](/images/LogAnalyticsDaprPortError.png)

Looks like we're missing a configuration value relating to Dapr. So, we've gone ahead and made the necessary changes to our code and packaged that up in version 2 of our application's container. Let's deploy version 2.

## Deploy Version 2

We'll repeat the deployment command from earlier, but we've updated our template to use version 2 of the queuereader application.

```bash
az deployment group create \
  -g $resourceGroup \
  --template-file v2_template.json \
  --parameters @v2_parameters.json \
  --parameters ContainerApps.Environment.Name=$containerAppEnv \
    LogAnalytics.Workspace.Name=$logAnalytics \
    AppInsights.Name=$appInsights \
    StorageAccount.Name=$storageAccount
```

This time, we'll store the URL for the HTTP API application in a variable

```bash
dataURL=https://httpapi.$(az containerapp env show -g $resourceGroup -n ${name}-env --query 'defaultDomain' -o tsv)/Data
```

Now let's see what happens if we access that URL

> As before, you can type `echo $dataURL` to get the URL of the HTTP API and then open it in a browser if you prefer

``` bash
curl $dataURL
```

The result tells us that `demoqueue` has no messages:

> `Queue 'demoqueue' has 0 messages`

We can call the HTTP API endpoint to add a test message.

```bash
curl -X POST $dataURL?message=test
```

Ok, let's check our Store URL and see what happens this time

```bash
curl $storeURL
```

> `[{"id":"f30e1eb6-d9d1-458b-b8d3-327e5597ffc7","message":"57e88c1e-f4a4-4c66-8eb5-128bb235b08d"}]`

Ok, that's something but that's not the message we sent. Let's take a look at the application code

**DataController.cs**
```c#
...
  [HttpPost]
  public async Task PostAsync()
  {
      try
      {
          await queueClient.SendMessageAsync(Guid.NewGuid().ToString());

          Ok();
      }
...
```

It looks like the code is set to send a GUID, not the message itself. Must have been something the developer left in to test things out. Let's modify that code:

**DataController.cs** (version 2)
```c#
  [HttpPost]
  public async Task PostAsync(string message)
  {
      try
      {
          await queueClient.SendMessageAsync(message + DateTimeOffset.Now.ToString());

          Ok();
      }
```

We've fixed the code so that the message received is now actually being sent and we've packaged this up into a new container ready to be redeployed.

But maybe we should be cautious and make sure this new change is working as expected. Let's perform a controlled rollout of the new version and split the incoming network traffic so that only 20% of requests will be sent to the new version of the application.

To implement the traffic split, the following has been added to the deployment template

```
  "ingress": {
      "external": true,
      "targetPort": 80,
      "traffic":[
          {
              "revisionName": "[concat('httpapi--', parameters('ContainerApps.HttpApi.CurrentRevisionName'))]",
              "weight": 80
          },
          {
              "latestRevision": true,
              "weight": 20
          }
      ]
```
Effectively, we're asking for 80% of traffic to be sent to the current version (revision) of the application and 20% to be sent to the new version that's about to be deployed.

## Deploy version 3

Once again, let's repeat the deployment command from earlier, now using version 2 of the HTTP API application and with traffic splitting configured

```bash
az deployment group create \
  -g $resourceGroup \
  --template-file v3_template.json \
  --parameters @v3_parameters.json \
  --parameters ContainerApps.Environment.Name=$containerAppEnv \
    LogAnalytics.Workspace.Name=$logAnalytics \
    AppInsights.Name=$appInsights \
    StorageAccount.Name=$storageAccount
```

With the third iteration of our applications deployed, let's try and send another order.

```bash
curl -X POST $dataURL?message=secondtest
```
And let's check the Store application again to see if the messages have been received

```bash
curl $storeURL | jq
```

> `[{"id":"f30e1eb6-d9d1-458b-b8d3-327e5597ffc7","message":"57e88c1e-f4a4-4c66-8eb5-128bb235b08d"},
> {"id":"6365dabd-2971-4ccb-a615-dd11c9bbbc3a","message":"test12/01/2021 15:14:43 +00:00"}]`

That's looking better. We can still see the original message, but we can also now see our "test" message with the date and time appended to it.

We configured traffic splitting, so let's see that in action. First we will need to send multiple messages to the application. We can use the load testing tool `hey` to do that.

```bash
hey -m POST -n 25 -c 1 $dataURL?message=hello
```

```bash
curl $storeURL | jq
```

Let's check the application logs for the Queue Reader application

```
ContainerAppConsoleLogs_CL
| where ContainerAppName_s has "queuereader" and ContainerName_s has "queuereader"
| where Log_s has "Message"
| project TimeGenerated, Log_s
| order by TimeGenerated desc
```

Looking through those logs, you should see a mix of messages, with some containing "hello" and others still containing a GUID. It won't be exact, but roughly one out of every five messages should contain "hello".

So, is our app ready for primetime now? Let's change things so that the new app is now receiving all of the traffic, plus we'll also setup some scaling rules. This will allow the container apps to scale up when things are busy, and scale to zero when things are quiet.

## Deploy version 4

One final time, we'll now deploy the new configuration with scaling configured. We will also add a simple dashboard for monitoring the messages flow.


```bash
az deployment group create \
  -g $resourceGroup \
  --template-file v4_template.json \
  --parameters @v4_parameters.json \
  --parameters ContainerApps.Environment.Name=$containerAppEnv \
    LogAnalytics.Workspace.Name=$logAnalytics \
    AppInsights.Name=$appInsights \
    StorageAccount.Name=$storageAccount
```

First, let's confirm that all of the traffic is now going to the new application

```bash
hey -m POST -n 10 -c 1 $dataURL?message=testscale
```

Let's check the number of orders in the queue
```bash
curl $dataURL
```

As before, we can check the application log files in Log Analytics to see what messages are being received

```
ContainerAppConsoleLogs_CL
| where ContainerAppName_s has "queuereader" and ContainerName_s has "queuereader"
| where Log_s has "Message"
| project TimeGenerated, Log_s
| order by TimeGenerated desc
```

Now let's see scaling in action. To do this, we will generate a large amount of messages which should cause the applications to scale up to cope with the demand.

To demonstrate this, a script that uses the `tmux` command is provided in the `scripts` folder of this repository. Run the following commands:

[Optional] While the scaling script is running, you can also go to an operations dashaboard that shows the messages flowing through queue into the store
```bash
<<<<<<< HEAD
dashboardURL=https://dashboardapp.$(az containerapp env show -g $resourceGroup -n ${name}-env --query 'defaultDomain' -o tsv)
echo 'Open the URL in your browser of choice:' $dashboardURL
```

```bash
=======
>>>>>>> 9eebe82c
cd scripts
./appwatch.sh $resourceGroup $dataURL
```

This will split your terminal into four separate views. 

- On the left, you will see the output from the `hey` command. It's going to send 10,000 requests to the application, so there will be a short delay, around 20 to 30 seconds, whilst the requests are sent. Once the `hey` command finishes, it should report its results.
- On the right at the top, you will see a list of the container app versions (revisions) that we've deployed. One of these will be the latest version that we just deployed. As `hey` sends more and more messages, you should notice that one of these revisions of the app starts to increase its replica count
- Also on the right, in the middle, you should see the current count of messages in the queue. This will increase to 10,000 and then slowly decrease as the app works it way through the queue.

Once `hey` has finished generating messages, the number of instances of the HTTP API application should start to scale up and eventually max out at 10 replicas. After the number of messages in the queue reduces to zero, you should see the number of replicas scale down and return to 1.


### Cleanup

Deleting the Azure resource group should remove everything associated with this demo.

```bash
az group delete -g $resourceGroup --no-wait -y
```

## Acknowledgements

* ???

## Contributors

* Kevin Harris - kevin.harris@microsoft.com
* Mahmoud El Zayet - mahmoud.elzayet@microsoft.com
* Mark Whitby - mark.whitby@microsft.com
* Anu Bhattacharya - anulekha.bhattacharya@microsoft.com<|MERGE_RESOLUTION|>--- conflicted
+++ resolved
@@ -330,20 +330,6 @@
 
 To demonstrate this, a script that uses the `tmux` command is provided in the `scripts` folder of this repository. Run the following commands:
 
-[Optional] While the scaling script is running, you can also go to an operations dashaboard that shows the messages flowing through queue into the store
-```bash
-<<<<<<< HEAD
-dashboardURL=https://dashboardapp.$(az containerapp env show -g $resourceGroup -n ${name}-env --query 'defaultDomain' -o tsv)
-echo 'Open the URL in your browser of choice:' $dashboardURL
-```
-
-```bash
-=======
->>>>>>> 9eebe82c
-cd scripts
-./appwatch.sh $resourceGroup $dataURL
-```
-
 This will split your terminal into four separate views. 
 
 - On the left, you will see the output from the `hey` command. It's going to send 10,000 requests to the application, so there will be a short delay, around 20 to 30 seconds, whilst the requests are sent. Once the `hey` command finishes, it should report its results.
@@ -352,6 +338,16 @@
 
 Once `hey` has finished generating messages, the number of instances of the HTTP API application should start to scale up and eventually max out at 10 replicas. After the number of messages in the queue reduces to zero, you should see the number of replicas scale down and return to 1.
 
+```bash
+cd scripts
+./appwatch.sh $resourceGroup $dataURL
+```
+
+[Optional] While the scaling script is running, you can also go to an operations dashboard that shows the messages flowing through queue into the store
+```bash
+dashboardURL=https://dashboardapp.$(az containerapp env show -g $resourceGroup -n ${name}-env --query 'defaultDomain' -o tsv)
+echo 'Open the URL in your browser of choice:' $dashboardURL
+```
 
 ### Cleanup
 
