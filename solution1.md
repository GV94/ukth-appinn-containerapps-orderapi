--- conflicted
+++ resolved
@@ -15,14 +15,7 @@
 - Azure PowerShell or AZ CLI (locally, in container or Azure Cloudshell)
 - Linux, Mac or Windows with Subsystem for Linux 
 
-<<<<<<< HEAD
 The solution instructions include examples of both Bash and PowerShell. For managing Azure resources there are examples provided for both Azure CLI and Azure PowerShell.
-
-
-=======
-The solution instructions includes examples of both Bash and Powershell. For managing Azure resources there are examples provided for both Azure CLI and Azure PowerShell.
->>>>>>> 1c3e4097
-
 ### Fork the repository
 1. Log in to [GitHub](https://github.com) with your GitHub account
 2. Fork this repo by selecting the *Fork* menu in the GitHub top right corner
@@ -99,13 +92,8 @@
 We will be using the _hey_ load testing tool later on.
 
 <details>
-<<<<<<< HEAD
   <summary>Using Homebrew (included in Codespaces)</summary>
   If you are using Codespaces, the container includes Homebrew, so you can install _hey_ like this:
-=======
-  <summary>Using Homebrew (included in Codespaces and Dev Container running in VS Code)</summary>
-  If you are using Codespaces, the container includes Homebrew, so you can install `hey` like this:
->>>>>>> 1c3e4097
 
 ```bash
 brew install hey
