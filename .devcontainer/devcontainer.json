// For format details, see https://aka.ms/devcontainer.json. For config options, see the README at:
// https://github.com/microsoft/vscode-dev-containers/tree/v0.203.0/containers/ubuntu
{
	"name": "Ubuntu",
	"runArgs": ["--init"],
	"build": {
		"dockerfile": "Dockerfile",
		// Update 'VARIANT' to pick an Ubuntu version: hirsute, focal, bionic
		// Use hirsute or bionic on local arm64/Apple Silicon.
		"args": { "VARIANT": "focal" }
	},

	// Set *default* container specific settings.json values on container create.
	"settings": {},


	// Add the IDs of extensions you want installed when the container is created.
	"extensions": [
<<<<<<< HEAD
		"ms-dotnettools.csharp"
=======
		"ms-azuretools.vscode-bicep"
>>>>>>> 69ea9645
	],

	// Use 'forwardPorts' to make a list of ports inside the container available locally.
	// "forwardPorts": [],

	// Use 'postCreateCommand' to run commands after the container is created.
	// "postCreateCommand": "uname -a",

	// Comment out connect as root instead. More info: https://aka.ms/vscode-remote/containers/non-root.
	"remoteUser": "vscode",
	"features": {
		"github-cli": "latest",
		"azure-cli": "latest",
		"homebrew": "latest"

		
	}
}<|MERGE_RESOLUTION|>--- conflicted
+++ resolved
@@ -16,11 +16,9 @@
 
 	// Add the IDs of extensions you want installed when the container is created.
 	"extensions": [
-<<<<<<< HEAD
-		"ms-dotnettools.csharp"
-=======
+		"ms-dotnettools.csharp",
 		"ms-azuretools.vscode-bicep"
->>>>>>> 69ea9645
+
 	],
 
 	// Use 'forwardPorts' to make a list of ports inside the container available locally.
